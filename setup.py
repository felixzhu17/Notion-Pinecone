from setuptools import find_packages, setup

with open("README.md", "r") as fh:
    long_description = fh.read()

setup(
    name="notion-pinecone",
<<<<<<< HEAD
    version="0.0.8",
=======
    version="0.0.9",
>>>>>>> 0d103263
    license="MIT",
    author="Felix Zhu",
    author_email="zhu.felix@outlook.com",
    description="Automated QA of Notion in Pinecone",
    long_description=long_description,
    packages=find_packages(),
    setup_requires=["setuptools_scm"],
    url="https://github.com/felixzhu17/Notion-Pinecone",
    install_requires=[
        "langchain",
        "openai",
        "tiktoken",
        "pinecone-client[grpc]"
    ],
)<|MERGE_RESOLUTION|>--- conflicted
+++ resolved
@@ -5,11 +5,7 @@
 
 setup(
     name="notion-pinecone",
-<<<<<<< HEAD
-    version="0.0.8",
-=======
     version="0.0.9",
->>>>>>> 0d103263
     license="MIT",
     author="Felix Zhu",
     author_email="zhu.felix@outlook.com",
